--- conflicted
+++ resolved
@@ -55,8 +55,6 @@
             await asyncReply.ResponseAsync;
             return new Responses.ThrowErrorResponse();
         }
-<<<<<<< HEAD
-=======
 
         public async Task<IThrowErrorResponse> Send(CancellationToken token)
         {
@@ -64,11 +62,5 @@
             await asyncReply.ResponseAsync;
             return new Responses.ThrowErrorResponse();
         }
-
-        public Task<IThrowErrorResponse> SendWithRetry(TimeSpan? timespan = null)
-        {
-            throw new NotImplementedException();
-        }
->>>>>>> d8fcc1f8
     }
 }