﻿//
//    Copyright (c) 2018 camunda services GmbH (info@camunda.com)
//
//    Licensed under the Apache License, Version 2.0 (the "License");
//    you may not use this file except in compliance with the License.
//    You may obtain a copy of the License at
//
//        http://www.apache.org/licenses/LICENSE-2.0
//
//    Unless required by applicable law or agreed to in writing, software
//    distributed under the License is distributed on an "AS IS" BASIS,
//    WITHOUT WARRANTIES OR CONDITIONS OF ANY KIND, either express or implied.
//    See the License for the specific language governing permissions and
//    limitations under the License.

using System;
using System.Threading;
using System.Threading.Tasks;
using GatewayProtocol;
using Zeebe.Client.Api.Commands;
using Zeebe.Client.Api.Responses;
using static GatewayProtocol.Gateway;
using FailJobResponse = Zeebe.Client.Impl.Responses.FailJobResponse;

namespace Zeebe.Client.Impl.Commands
{
    public class FailJobCommand : IFailJobCommandStep1, IFailJobCommandStep2
    {
        private readonly FailJobRequest request;
        private readonly GatewayClient gatewayClient;

        public FailJobCommand(GatewayClient client, long jobKey)
        {
            gatewayClient = client;
            request = new FailJobRequest
            {
                JobKey = jobKey
            };
        }

        public IFailJobCommandStep2 Retries(int remainingRetries)
        {
            request.Retries = remainingRetries;
            return this;
        }

        public IFailJobCommandStep2 ErrorMessage(string errorMsg)
        {
            request.ErrorMessage = errorMsg;
            return this;
        }

        public async Task<IFailJobResponse> Send(TimeSpan? timeout = null)
        {
            var asyncReply = gatewayClient.FailJobAsync(request, deadline: timeout?.FromUtcNow());
            await asyncReply.ResponseAsync;
            return new FailJobResponse();
        }
<<<<<<< HEAD
=======

        public async Task<IFailJobResponse> Send(CancellationToken token)
        {
            var asyncReply = gatewayClient.FailJobAsync(request, cancellationToken: token);
            await asyncReply.ResponseAsync;
            return new FailJobResponse();
        }

        public Task<IFailJobResponse> SendWithRetry(TimeSpan? timespan = null)
        {
            throw new NotImplementedException();
        }
>>>>>>> d8fcc1f8
    }
}<|MERGE_RESOLUTION|>--- conflicted
+++ resolved
@@ -56,8 +56,6 @@
             await asyncReply.ResponseAsync;
             return new FailJobResponse();
         }
-<<<<<<< HEAD
-=======
 
         public async Task<IFailJobResponse> Send(CancellationToken token)
         {
@@ -65,11 +63,5 @@
             await asyncReply.ResponseAsync;
             return new FailJobResponse();
         }
-
-        public Task<IFailJobResponse> SendWithRetry(TimeSpan? timespan = null)
-        {
-            throw new NotImplementedException();
-        }
->>>>>>> d8fcc1f8
     }
 }