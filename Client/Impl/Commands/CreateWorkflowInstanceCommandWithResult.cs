--- conflicted
+++ resolved
@@ -52,8 +52,6 @@
             var response = await asyncReply.ResponseAsync;
             return new WorkflowInstanceResultResponse(response);
         }
-<<<<<<< HEAD
-=======
 
         public async Task<IWorkflowInstanceResult> Send(CancellationToken token)
         {
@@ -61,11 +59,5 @@
             var response = await asyncReply.ResponseAsync;
             return new WorkflowInstanceResultResponse(response);
         }
-
-        public Task<IWorkflowInstanceResult> SendWithRetry(TimeSpan? timespan = null)
-        {
-            throw new NotImplementedException();
-        }
->>>>>>> d8fcc1f8
     }
 }